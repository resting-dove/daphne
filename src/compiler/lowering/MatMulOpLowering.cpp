--- conflicted
+++ resolved
@@ -59,11 +59,7 @@
 #include "mlir/Dialect/SCF/IR/SCF.h"
 #include "mlir/Dialect/Math/IR/Math.h"
 #include "mlir/Dialect/Vector/IR/VectorOps.h"
-<<<<<<< HEAD
-#include "mlir/Dialect/Vector/TransformOps/VectorTransformOps.h"
-=======
 #include "mlir/Dialect/Vector/Transforms/VectorRewritePatterns.h"
->>>>>>> a063a88b
 #include "mlir/IR/AffineExpr.h"
 #include "mlir/IR/AffineMap.h"
 #include "mlir/IR/BuiltinDialect.h"
@@ -100,11 +96,7 @@
     // inner loop body
     rewriter.setInsertionPointToStart(fmaLoop.getBody());
     // col loop
-<<<<<<< HEAD
-    auto colLoop = rewriter.create<AffineForOp>(loc, 0, rhsShape[COL], 1);
-=======
     auto colLoop = rewriter.create<AffineForOp>(loc, 0, rhsShape[COL], vec_size);
->>>>>>> a063a88b
     // col loop body
     rewriter.setInsertionPointToStart(colLoop.getBody());
 
@@ -251,51 +243,14 @@
         llvm::SmallVector<AffineForOp> loopNest;
         DenseSet<Operation*> loopSet;
         getPerfectlyNestedLoops2(loopNest, loops.front());
-<<<<<<< HEAD
-        // for (auto o : loopNest) {
-        //     if (isLoopParallel(o) && isLoopMemoryParallel(o)){
-        //         if (failed(affineParallelize(o))){
-        //             std::cout << "Affine Parallelization failed" << std::endl;
-        //         }
-        //     }else {
-        //         std::cout << "This is not a parallel loop." << std::endl;
-        //     }
-        //     loopSet.insert(o.getOperation());
-        // }
-        // This vectorization attempt doesn't seem to do much
-        //vectorizeAffineLoops(op, loopSet, {4}, {});
-        VectorizationStrategy vectorizationStrategy;
-        vectorizationStrategy.vectorSizes = {4};
-        std::vector<SmallVector<AffineForOp, 2>> loopVectorVector = {{loopNest.back()}};
-        //loopVectorVector.push_back({loopNest.back()});
-        if (failed(vectorizeAffineLoopNest(loopVectorVector, vectorizationStrategy))){
-            std::cout << "Affine Parallelization failed" << std::endl;
-        }else {
-                std::cout << "This is not a parallel loop." << std::endl;
-        }
-        
-        /* if (failed(tilePerfectlyNested(loopNest, {4, 8}))){
-            std::cout << "Tiling the loops failed" << std::endl;
-        }; */
-=======
-
->>>>>>> a063a88b
+
         llvm::SmallVector<AffineForOp> tiledNest;
         if (failed(tilePerfectlyNested(loopNest, {12, 12, 12}, &tiledNest))) {
             std::cout << "Failed to tile the Loop nest" << std::endl;
-<<<<<<< HEAD
-        };
-        // llvm::SmallVector<AffineForOp> fullTileNest;
-        // if (failed(separateFullTiles(tiledNest, &fullTileNest))){
-        //     std::cout << "Failed to separate full tiles" << std::endl;
-        // };                
-        
-=======
         };       
 
         llvm::SmallVector<AffineForOp> loopNest4;
 
->>>>>>> a063a88b
         mlir::Value DM = convertMemRefToDenseMatrix(loc, rewriter, outputMemRef,
                                                     op.getType());
         std::cout << "Converted back to Dense Matrix" << std::endl;
@@ -335,30 +290,6 @@
 }  // end anonymous namespace
 
 void MatMulLoweringPass::runOnOperation() {
-<<<<<<< HEAD
-    mlir::ConversionTarget target(getContext());
-    mlir::RewritePatternSet patterns(&getContext());
-    LowerToLLVMOptions llvmOptions(&getContext());
-    LLVMTypeConverter typeConverter(&getContext(), llvmOptions);
-
-    target.addLegalDialect<mlir::memref::MemRefDialect>();
-    target.addLegalDialect<mlir::arith::ArithDialect>();
-    target.addLegalDialect<mlir::scf::SCFDialect>();
-    target.addLegalDialect<mlir::AffineDialect>();
-    target.addLegalDialect<mlir::linalg::LinalgDialect>();
-    target.addLegalDialect<mlir::LLVM::LLVMDialect>();
-    target.addLegalDialect<mlir::math::MathDialect>();
-    target.addLegalDialect<mlir::vector::VectorDialect>();
-
-    target.addLegalOp<mlir::daphne::ConvertDenseMatrixToMemRef>();
-    target.addLegalOp<mlir::daphne::ConvertMemRefToDenseMatrix>();
-    target.addLegalOp<mlir::daphne::DecRefOp>();
-
-    target.addIllegalOp<mlir::daphne::MatMulOp>();
-
-    patterns.insert<MatMulLowering>(&getContext());
-=======
->>>>>>> a063a88b
     auto module = getOperation();
     {
         mlir::ConversionTarget target(getContext());
@@ -415,11 +346,6 @@
             std::cout << "Finished the Greedy folding inside" << std::endl;
         }
     }
-<<<<<<< HEAD
-    std::cout << "Finished the MatMulLoweringPass inside" << std::endl;
-    
-=======
->>>>>>> a063a88b
 }
 
 std::unique_ptr<mlir::Pass> mlir::daphne::createMatMulOpLoweringPass() {
